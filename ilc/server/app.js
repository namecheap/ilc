--- conflicted
+++ resolved
@@ -4,11 +4,8 @@
 const serveStatic = require('./serveStatic');
 const registryServiceImport = require('./registry/factory');
 const errorHandlingService = require('./errorHandler/factory');
-<<<<<<< HEAD
 const i18n = require('./i18n');
-=======
 const UrlProcessor = require('../common/UrlProcessor');
->>>>>>> 6b675ff3
 
 module.exports = (registryService = registryServiceImport) => {
     const app = fastify(Object.assign({
@@ -41,11 +38,6 @@
     // Route to test 500 page appearance
     app.get('/_ilc/500', async () => { throw new Error('500 page test error') });
 
-<<<<<<< HEAD
-    app.all('*', (req, res) => {
-        req.headers['x-request-host'] = req.hostname;
-        req.headers['x-request-uri'] = req.raw.url;
-=======
     app.all('*', async (req, res) => {
         const url = req.raw.url;
         const registryConfig = await registryService.getConfig();
@@ -56,9 +48,8 @@
             return;
         }
 
-        req.headers['x-request-uri'] = url; //TODO: to be removed & replaced with routerProps
-        req.raw.ilcState = {};
->>>>>>> 6b675ff3
+        req.headers['x-request-host'] = req.hostname;
+        req.headers['x-request-uri'] = url;
         tailor.requestHandler(req.raw, res.res);
     });
 
