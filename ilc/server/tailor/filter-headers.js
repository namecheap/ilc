--- conflicted
+++ resolved
@@ -25,11 +25,7 @@
     return isPublic
         ? {}
         : Object.keys(headers).reduce((newHeaders, key) => {
-<<<<<<< HEAD
-            if (ACCEPT_HEADERS.includes(key) || key.startsWith('x-forwarded')) {
-=======
             if ((ACCEPT_HEADERS.includes(key) || key.startsWith('x-forwarded')) && headers[key]) {
->>>>>>> e063537c
                 newHeaders[key] = headers[key]
             }
 
