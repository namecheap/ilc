--- conflicted
+++ resolved
@@ -28,21 +28,14 @@
         newrelic.setTransactionName(routeName);
     }
 
-<<<<<<< HEAD
-    const baseTemplate = configsInjector.inject(request, registryConfig.data, template.data, route.slots);
-=======
-    tplInfo.base = tplInfo.base.replace(/<ilc-slot\s+id="(.+)"\s*\/?>/gm, function (match, id) {
+    let baseTemplate = configsInjector.inject(request, registryConfig.data, template.data, route.slots);
+    baseTemplate = baseTemplate.replace(/<ilc-slot\s+id="(.+)"\s*\/?>/gm, function (match, id) {
         return `<!-- Region "${id}" START -->\n` +
             `<div id="${id}"><slot name="${id}"></slot></div>\n` +
             `<script>window.ilcApps.push('${id}');</script>\n` +
             `<!-- Region "${id}" END -->`;
     });
 
-    const baseTpl = await configsInjector.inject(tplInfo.base, request.url);
-
-    const pageTemplate = tplInfo.page;
->>>>>>> ed63d6e0
-
     return parseTemplate(baseTemplate, page);
 };
 
