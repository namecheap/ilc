--- conflicted
+++ resolved
@@ -1,4 +1,5 @@
 const _ = require('lodash');
+const deepmerge = require('deepmerge');
 
 const errors = require('../../common/router/errors');
 const Router = require('../../common/router/Router');
@@ -68,11 +69,7 @@
                 }
             }
 
-<<<<<<< HEAD
-            ssrOpts.appProps = _.merge({}, appInfo.props, row.props);
-=======
             ssrOpts.appProps = deepmerge(appInfo.props || {}, row.props || {});
->>>>>>> 36d8a652
             ssrOpts.wrapperConf = row.wrapperConf;
 
 
