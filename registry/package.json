{
  "name": "registry",
  "version": "1.0.0",
  "description": "",
  "main": "build/index.js",
  "scripts": {
    "tsc": "tsc",
    "compile": "tsc --incremental",
    "dev": "nodemon -e ts,json5 --exec \"tsc --incremental && npm run start\"",
    "start": "node -r source-map-support/register ./build/server/index.js || true",
    "knex": "knex",
    "migrate": "knex --knexfile config/knexfile.ts migrate:latest",
    "migrate:make": "knex --knexfile config/knexfile.ts migrate:make",
    "seed": "knex --knexfile config/knexfile.ts seed:run",
    "seed:make": "knex --knexfile config/knexfile.ts seed:make -x ts",
<<<<<<< HEAD
    "test": "NODE_ENV=test mocha --exit",
    "postinstall": "npm run migrate && npm run seed"
=======
    "test": "echo \"Error: no test specified\" && exit 1",
    "postinstall": "npm run migrate && npm run seed",
    "assetsdiscovery": "NODE_ENV=production INTERVAL=2000 node ./build/server/runnerAppAssetsDiscovery.js"
>>>>>>> 72c7a9c7
  },
  "author": "Vladlen Fedosov",
  "license": "Apache-2.0",
  "devDependencies": {
    "@types/config": "0.0.34",
    "@types/express": "^4.17.1",
    "@types/hapi__joi": "^16.0.3",
    "@types/lodash": "^4.14.144",
    "chai": "4.2.0",
    "mocha": "6.2.2",
    "nodemon": "^1.19.4",
    "supertest": "4.0.2",
    "ts-node": "^8.4.1",
    "typescript": "^3.6.4"
  },
  "dependencies": {
    "@hapi/joi": "^16.1.7",
    "axios": "^0.19.0",
    "body-parser": "^1.19.0",
    "config": "^3.2.3",
    "express": "^4.17.1",
    "http-shutdown": "^1.2.1",
    "knex": "^0.19.5",
    "lodash": "^4.17.15",
    "source-map-support": "^0.5.13",
    "sqlite3": "^4.1.0"
  }
}<|MERGE_RESOLUTION|>--- conflicted
+++ resolved
@@ -13,14 +13,9 @@
     "migrate:make": "knex --knexfile config/knexfile.ts migrate:make",
     "seed": "knex --knexfile config/knexfile.ts seed:run",
     "seed:make": "knex --knexfile config/knexfile.ts seed:make -x ts",
-<<<<<<< HEAD
     "test": "NODE_ENV=test mocha --exit",
-    "postinstall": "npm run migrate && npm run seed"
-=======
-    "test": "echo \"Error: no test specified\" && exit 1",
     "postinstall": "npm run migrate && npm run seed",
-    "assetsdiscovery": "NODE_ENV=production INTERVAL=2000 node ./build/server/runnerAppAssetsDiscovery.js"
->>>>>>> 72c7a9c7
+    "assetsdiscovery": "cross-env NODE_ENV=production INTERVAL=2000 node ./build/server/runnerAppAssetsDiscovery.js"
   },
   "author": "Vladlen Fedosov",
   "license": "Apache-2.0",
@@ -41,6 +36,7 @@
     "axios": "^0.19.0",
     "body-parser": "^1.19.0",
     "config": "^3.2.3",
+    "cross-env": "6.0.3",
     "express": "^4.17.1",
     "http-shutdown": "^1.2.1",
     "knex": "^0.19.5",
