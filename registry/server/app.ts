require('./util/express-promise');

// import path from 'path';
// import config from 'config';
import express from 'express';
import bodyParser from 'body-parser';

import pong from './util/ping';
import * as routes from "./routes";

<<<<<<< HEAD
//production use 2+ instances of the registry with help of "npm run assetsdiscovery" and run manualy
process.env.NODE_ENV !== 'production' && require('./runnerAppAssetsDiscovery');
=======
//TODO: should be moved to separate CLI command in order to work with 2+ instances of the registry
import AppAssetsDiscovery from './common/services/AppAssetsDiscovery';
new AppAssetsDiscovery().start();
>>>>>>> 4b09438e

const app = express();

app.use(bodyParser.json())

app.get('/ping', pong);

app.get('/', (req, res) => res.send('Hello! This is Micro Fragments registry service.'));
app.use('/api/v1/config', routes.config);
app.use('/api/v1/app', routes.apps);
app.use('/api/v1/template', routes.templates);
app.use('/api/v1/route', routes.appRoutes);

app.disable('x-powered-by');

export default app;<|MERGE_RESOLUTION|>--- conflicted
+++ resolved
@@ -8,14 +8,8 @@
 import pong from './util/ping';
 import * as routes from "./routes";
 
-<<<<<<< HEAD
 //production use 2+ instances of the registry with help of "npm run assetsdiscovery" and run manualy
 process.env.NODE_ENV !== 'production' && require('./runnerAppAssetsDiscovery');
-=======
-//TODO: should be moved to separate CLI command in order to work with 2+ instances of the registry
-import AppAssetsDiscovery from './common/services/AppAssetsDiscovery';
-new AppAssetsDiscovery().start();
->>>>>>> 4b09438e
 
 const app = express();
 
