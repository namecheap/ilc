--- conflicted
+++ resolved
@@ -1,15 +1,10 @@
 import { extendError } from '../util/extendError';
 
 export default {
-<<<<<<< HEAD
-    FetchIncludeError: errorExtender('FetchIncludeError', { defaultData: {} }),
-    InvalidTemplateError: errorExtender('InvalidTemplateError', { defaultData: {} }),
-    TemplateNotFoundError: errorExtender('TemplateNotFoundError', {
+    FetchIncludeError: extendError('FetchIncludeError', { defaultData: {} }),
+    InvalidTemplateError: extendError('InvalidTemplateError', { defaultData: {} }),
+    TemplateNotFoundError: extendError('TemplateNotFoundError', {
         defaultMessage: 'Template not found',
         defaultData: {},
     }),
-=======
-    FetchIncludeError: extendError('FetchIncludeError', { defaultData: {} }),
-    InvalidTemplateError: extendError('InvalidTemplateError', { defaultData: {} }),
->>>>>>> 99024c97
 };