site_name: Isomorphic Layout Composer
site_author: Namecheap, Inc

theme:
  name: material
  favicon: brand/vector/isolated-monochrome-black.svg
  logo: brand/vector/isolated-monochrome-white.svg
  icon:
    repo: fontawesome/brands/github
  palette:
    primary: indigo
    accent: deep purple
  features:
    - navigation.sections
    - navigation.tabs
    - navigation.top

repo_url: https://github.com/namecheap/ilc
repo_name: namecheap/ilc

nav:
  - Home:
    - Home: index.md
    - Contributing: CONTRIBUTING.md
  - Demo website: http://demo.microfrontends.online/
  - Documentation:
    - Installation: docs/installation_guide.md
    - Micro-frontend Types: docs/microfrontend-types.md
    - App deployments with ILC: docs/stepbystep/index.md
    - ILC to App interface: docs/ilc_app_interface.md
    - ILC Registry: docs/registry.md
    - Animation during reroute: docs/animation_during_reroute.md
    - Global error handling: docs/global_errors_handling.md
    - Internationalization: docs/i18n.md
    - Develop at Production: docs/develop_at_production.md
    - Compatibility with legacy UMD bundles: docs/umd_bundles_compatibility.md
    - Global API: docs/global_api.md
    - ILC transition hooks: docs/transition_hooks.md
    - Multi-domains: docs/multi-domains.md
    - Routing:
      - Introduction: docs/routing/introduction.md
      - Route configuration: docs/routing/route_configuration_options.md
<<<<<<< HEAD
      - Match & cascade merge: docs/routing/route_match_patterns.md
      - Special routes: docs/routing/special_routes.md
=======
      - Route matching patterns: docs/routing/route_matching_patterns.md
      - i18n & trailing slash: docs/routing/localization_and_trailing_slash.md
>>>>>>> 82e9ec06
    - Advanced features:
      - Parcels: docs/parcels.md
      - Plugins: https://github.com/namecheap/ilc-plugins-sdk
      - App Wrappers: docs/app_wrappers.md
    - How-to Guides:
        - App deploy with React + ILC:
          - Lesson 1: docs/stepbystep/react/lesson1.md
          - Lesson 2: docs/stepbystep/react/lesson2.md
          - Lesson 3: docs/stepbystep/react/lesson3.md
          - Lesson 4: docs/stepbystep/react/lesson4.md
    - External resources:
      - Demo applications used in quick start: https://github.com/namecheap/ilc-demo-apps
      - SDK for ILC plugins development: https://github.com/namecheap/ilc-plugins-sdk
      - Public Path Problem: https://namecheap.github.io/ilc-sdk/pages/Pages/public_path.html
  - Legal:
    - Notice: NOTICE.md
    - License: LICENSE.md

markdown_extensions:
  - admonition
  - attr_list
  - toc:
      permalink: ⚓︎
  - pymdownx.details
  - pymdownx.magiclink
  - pymdownx.emoji:
      emoji_index: !!python/name:materialx.emoji.twemoji
      emoji_generator: !!python/name:materialx.emoji.to_svg
  - pymdownx.superfences
  - pymdownx.tabbed:
      alternate_style: true

plugins:
  - search
  - macros

extra:
  repo:
    full_url: https://github.com/namecheap/ilc/blob/master

extra_css:
  - docs/assets/styles/styles.css

docs_dir: '.mkdocs'
site_dir: 'mkdocs_dist'<|MERGE_RESOLUTION|>--- conflicted
+++ resolved
@@ -40,13 +40,10 @@
     - Routing:
       - Introduction: docs/routing/introduction.md
       - Route configuration: docs/routing/route_configuration_options.md
-<<<<<<< HEAD
       - Match & cascade merge: docs/routing/route_match_patterns.md
       - Special routes: docs/routing/special_routes.md
-=======
       - Route matching patterns: docs/routing/route_matching_patterns.md
       - i18n & trailing slash: docs/routing/localization_and_trailing_slash.md
->>>>>>> 82e9ec06
     - Advanced features:
       - Parcels: docs/parcels.md
       - Plugins: https://github.com/namecheap/ilc-plugins-sdk
