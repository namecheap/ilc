site_name: Isomorphic Layout Composer
site_author: Namecheap, Inc

theme:
  name: material
  favicon: brand/vector/isolated-monochrome-black.svg
  logo: brand/vector/isolated-monochrome-white.svg
  icon:
    repo: fontawesome/brands/github
  palette:
    primary: indigo
    accent: deep purple
  features:
    - navigation.sections
    - navigation.tabs
    - navigation.top

repo_url: https://github.com/namecheap/ilc
repo_name: namecheap/ilc

nav:
  - Home:
    - Home: index.md
    - Contributing: CONTRIBUTING.md
  - Demo website: http://demo.microfrontends.online/
  - Documentation:
    - Installation: docs/installation_guide.md
    - Micro-frontend Types: docs/microfrontend-types.md
    - App deployments with ILC: docs/stepbystep/index.md
    - ILC to App interface: docs/ilc_app_interface.md
    - ILC Registry: docs/registry.md
    - Animation during reroute: docs/animation_during_reroute.md
    - Global error handling: docs/global_errors_handling.md
    - Internationalization: docs/i18n.md
    - Develop at Production: docs/develop_at_production.md
    - Compatibility with legacy UMD bundles: docs/umd_bundles_compatibility.md
    - Global API: docs/global_api.md
    - ILC transition hooks: docs/transition_hooks.md
    - Multi-domains: docs/multi-domains.md
    - Routing:
      - Introduction: docs/routing/introduction.md
      - Route configuration: docs/routing/route_configuration_options.md
      - Route matching patterns: docs/routing/route_matching_patterns.md
<<<<<<< HEAD
      - Route transition and animation: docs/routing/route_transition_and_animation.md
=======
      - i18n & trailing slash: docs/routing/localization_and_trailing_slash.md
      - Special routes: docs/routing/special_routes.md
>>>>>>> 7c0916b9
    - Advanced features:
      - Parcels: docs/parcels.md
      - Plugins: https://github.com/namecheap/ilc-plugins-sdk
      - App Wrappers: docs/app_wrappers.md
    - How-to Guides:
        - App deploy with React + ILC:
          - Lesson 1: docs/stepbystep/react/lesson1.md
          - Lesson 2: docs/stepbystep/react/lesson2.md
          - Lesson 3: docs/stepbystep/react/lesson3.md
          - Lesson 4: docs/stepbystep/react/lesson4.md
    - External resources:
      - Demo applications used in quick start: https://github.com/namecheap/ilc-demo-apps
      - SDK for ILC plugins development: https://github.com/namecheap/ilc-plugins-sdk
      - Public Path Problem: https://namecheap.github.io/ilc-sdk/pages/Pages/public_path.html
  - Legal:
    - Notice: NOTICE.md
    - License: LICENSE.md

markdown_extensions:
  - admonition
  - attr_list
  - toc:
      permalink: ⚓︎
  - pymdownx.details
  - pymdownx.magiclink
  - pymdownx.emoji:
      emoji_index: !!python/name:materialx.emoji.twemoji
      emoji_generator: !!python/name:materialx.emoji.to_svg
  - pymdownx.superfences
  - pymdownx.tabbed:
      alternate_style: true

plugins:
  - search
  - macros

extra:
  repo:
    full_url: https://github.com/namecheap/ilc/blob/master

extra_css:
  - docs/assets/styles/styles.css

docs_dir: '.mkdocs'
site_dir: 'mkdocs_dist'<|MERGE_RESOLUTION|>--- conflicted
+++ resolved
@@ -41,12 +41,9 @@
       - Introduction: docs/routing/introduction.md
       - Route configuration: docs/routing/route_configuration_options.md
       - Route matching patterns: docs/routing/route_matching_patterns.md
-<<<<<<< HEAD
       - Route transition and animation: docs/routing/route_transition_and_animation.md
-=======
       - i18n & trailing slash: docs/routing/localization_and_trailing_slash.md
       - Special routes: docs/routing/special_routes.md
->>>>>>> 7c0916b9
     - Advanced features:
       - Parcels: docs/parcels.md
       - Plugins: https://github.com/namecheap/ilc-plugins-sdk
